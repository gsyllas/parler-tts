--- conflicted
+++ resolved
@@ -360,7 +360,6 @@
             )
         },
     )
-<<<<<<< HEAD
     eval_generation_steps: Optional[int] = field(
         default=None,
         metadata={
@@ -374,7 +373,6 @@
         default=None,
         metadata={"help": "Weights applied to each codebook."},
     )
-=======
     use_peft: bool = field(
         default=False,
         metadata={
@@ -408,4 +406,3 @@
         )
     },
     )
->>>>>>> 07ca7c12
